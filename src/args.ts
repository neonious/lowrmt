--- conflicted
+++ resolved
@@ -261,38 +261,6 @@
         .demandCommand(1, 1);
     }
   )
-<<<<<<< HEAD
-  .command('install <packages..>', 'Install npm packages.', yargs => {
-    return yargs
-      .positional('packages', {
-        describe:
-          'The npm packages to install. See the npm documentation for more details.'
-      })
-      .check(argv => {
-        const { packages } = argv;
-        if (!packages.length) {
-          throw 'Must specify packages to install.';
-        }
-        return true;
-      })
-      .demandCommand(0, 0);
-  })
-  .command('uninstall <packages..>', 'Uninstall npm packages.', yargs => {
-    return yargs
-      .positional('packages', {
-        describe:
-          'The npm packages to uninstall. See the npm documentation for more details.'
-      })
-      .check(argv => {
-        const { packages } = argv;
-        if (!packages.length) {
-          throw 'Must specify packages to uninstall.';
-        }
-        return true;
-      })
-      .demandCommand(0, 0);
-  })
-=======
   // .command('install <packages..>', 'Install npm packages.', yargs => {
   //   return yargs
   //     .positional('packages', {
@@ -323,7 +291,6 @@
   //     })
   //     .demandCommand(0, 0);
   // })
->>>>>>> 39151733
   .demandCommand(1, 1)
   .fail(((msg: string, err: Error, yargs: any) => {
     const help = yargs.help();
