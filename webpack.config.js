--- conflicted
+++ resolved
@@ -77,14 +77,11 @@
       }),
       new CopyWebpackPlugin([
         {
-<<<<<<< HEAD
-=======
           context: path.join(__dirname, 'wrover_check_mc'),
           from: '*.bin',
           to: path.join(__dirname, outDir, 'wrover_check_mc')
         },
         {
->>>>>>> 39151733
           context: path.join(__dirname, 'esptool'),
           from: '*.py',
           to: path.join(__dirname, outDir, 'esptool')
